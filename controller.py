import torch
import torch.nn as nn
import torch.nn.functional as F
from config import Config


device = torch.device("cuda" if torch.cuda.is_available() else "mps" if torch.backends.mps.is_available() else "cpu")

class RobotBrain(nn.Module):
    def __init__(self):
        super(RobotBrain, self).__init__()
        # 16 inputs (12 sensor readings + robot pose + bias)
        # 6 outputs (based on the number of actions)
        self.fc1 = nn.Linear(16, 60)
        self.fc2 = nn.Linear(60, 30)
        self.fc3 = nn.Linear(30, 6)

    def forward(self, x):
        x = F.relu(self.fc1(x))
        x = F.relu(self.fc2(x))
        x = F.tanh(self.fc3(x))
        return x

    def predict(self, state):
        with torch.no_grad():
            state_tensor = torch.tensor(state, dtype=torch.float32, device=device)
            output = self.forward(state_tensor)
            exp_values = torch.exp(output - torch.max(output))
            probabilities = exp_values / torch.sum(exp_values)
            action = torch.multinomial(probabilities, 1).item()
            return action

class Individual:
    def __init__(self, brain: RobotBrain):
        self.brain = brain
        self.fitness = 0.0

    def add_fitness(self, fitness):
        self.fitness += fitness

    def reset_fitness(self):
        self.fitness = 0.0

class Evolution:
    def __init__(self, pop_size: int, select_perc: float, error_range: float, mutate_perc: float):
        self.population = [Individual(RobotBrain().to(device)) for _ in range(pop_size)]
        self.select_percentage = select_perc
        self.error_range = error_range
        self.mutate_percentage = mutate_perc
        self.create_diverse_population()

    def create_diverse_population(self):
        """Create a diverse initial population using multiple initialization strategies."""
        for i, individual in enumerate(self.population):
            # Apply different initialization strategies based on index
            if i % 3 == 0:
                # Strategy 1: Xavier/Glorot initialization
                for name, param in individual.brain.named_parameters():
                    if 'weight' in name:
                        nn.init.xavier_uniform_(param.data)
                    elif 'bias' in name:
                        nn.init.zeros_(param.data)
            elif i % 3 == 1:
                # Strategy 2: Kaiming/He initialization
                for name, param in individual.brain.named_parameters():
                    if 'weight' in name:
                        nn.init.kaiming_normal_(param.data, nonlinearity='relu')
                    elif 'bias' in name:
                        nn.init.zeros_(param.data)
            else:
                # Strategy 3: Random noise injection with larger variance
                for param in individual.brain.parameters():
                    noise = torch.randn_like(param) * (self.error_range * 2.0)
                    param.data += noise

    def compute_individual_fitness_2(self, individual, robot):
        """
        Fitness combines:
         - dust collected (reward),
         - distance traveled (exploration),
         - time steps / coverage (visiting new cells),
         - mapping confidence ratio,
         - localization uncertainty (penalty),
         - collisions (penalty).
        """
        # raw metrics
        dust       = robot.dust_count
        distance   = robot.get_distance_traveled()
        coverage   = len(robot.path_history)                    
        grid_stats = robot.mapping.get_confidence_stats() \
                       if hasattr(robot, 'mapping') else None
        confidence = grid_stats['confidence_ratio'] if grid_stats else 0.0
        cov        = (robot.filter.uncertainty_history[-1]['semi_major']
                      + robot.filter.uncertainty_history[-1]['semi_minor']) \
                      if hasattr(robot, 'filter') else 0.0
        collisions = robot.num_collisions

        # feature vector
        x = torch.tensor([ 
            dust,
            distance,
            coverage,
            confidence,
            -cov,       # less uncertainty is better
            -collisions # fewer collisions is better
        ], device=device, dtype=torch.float32)

        
        a = torch.tensor([
            1.0,    # dust
            0.01,   # distance
            0.01,  # coverage 
            0.1,    # mapping confidence
            0.1,    # localization
            0.5     # safety
        ], device=device, dtype=torch.float32)

        fitness_value = torch.dot(x, a).item()
        individual.add_fitness(fitness_value)

    def compute_individual_fitness_3(self, individual, robot):
        grid_stats = robot.mapping.get_confidence_stats() if hasattr(robot, 'mapping') else {}
        confident_free = torch.tensor(grid_stats.get('confidence_ratio', 0), dtype=torch.float32)

        # Filter uncertainty
        if hasattr(robot, 'filter') and robot.filter.uncertainty_history:
            cov = robot.filter.uncertainty_history[-1]
            filter_cov = torch.tensor(cov['semi_major'] + cov['semi_minor'], dtype=torch.float32)
        else:
            filter_cov = torch.tensor(0.0)

        # Episode totals
        dust_reward = torch.tensor(robot.dust_collected(percentage=True), dtype=torch.float32)
        dist_traveled = torch.tensor(robot.get_distance_traveled(), dtype=torch.float32)
        energy_used = torch.tensor(robot.total_energy_used, dtype=torch.float32)
        collisions = torch.tensor(robot.num_collisions, dtype=torch.float32)

        # Optional: penalize being idle
        idle_penalty = torch.tensor(0.0)
        if dist_traveled.item() < 50.0:
            idle_penalty = torch.tensor(50.0)

        # Final fitness
        fitness = (  # Stronger penalty for not reaching the goal
                0.1 * dist_traveled +  # Encourage movement
                0.1 * confident_free +  # Encourage confident mapping
                10.0 * dust_reward +  # Strong reward for collecting dust
                -2.0 * collisions +  # Heavier penalty for collisions
                -0.02 * energy_used +  # Slight penalty for energy usage
                -0.05 * filter_cov +  # Penalty for being uncertain
                -idle_penalty  # Penalize being idle
        )

        individual.fitness += fitness.item()


    def compute_individual_fitness_4(self, individual, robot):
        # Retrieve relevant stats
        grid_stats = robot.mapping.get_confidence_stats() if hasattr(robot, 'mapping') else {}
        confident_free = torch.tensor(grid_stats.get('confidence_ratio', 0), dtype=torch.float32)

        if hasattr(robot, 'filter') and robot.filter.uncertainty_history:
            cov = robot.filter.uncertainty_history[-1]
            filter_cov = torch.tensor(cov['semi_major'] + cov['semi_minor'], dtype=torch.float32)
        else:
            filter_cov = torch.tensor(0.0)

        dust_reward = torch.tensor(robot.dust_collected(), dtype=torch.float32)
        dist_traveled = torch.tensor(robot.get_distance_traveled(), dtype=torch.float32)
        energy_used = torch.tensor(robot.total_energy_used, dtype=torch.float32)
        collisions = torch.tensor(robot.num_collisions, dtype=torch.float32)

        idle_penalty = torch.tensor(0.0)
        if dist_traveled.item() < 50.0:
            idle_penalty = torch.tensor(50.0)

        # Dynamic weights adjustment
        w_dust = 10.0 / (1.0 + dust_reward.item())  # decay as more dust is collected
        w_confidence = 0.2 + 0.8 * confident_free.item()  # increase as confidence improves
        w_cov = -0.05 * (1.0 + filter_cov.item())  # increase penalty as uncertainty rises
        w_collisions = -2.0 * (1.0 + collisions.item())  # heavier penalty with more collisions

        # Final fitness with dynamic weights
        fitness = (
            0.1 * dist_traveled +
            w_confidence * confident_free +
            w_dust * dust_reward +
            w_collisions +
            -0.02 * energy_used +
            w_cov +
            -idle_penalty
        )

        individual.fitness += fitness.item()

    def select_parents(self, method):
        num_parents = int(len(self.population) * self.select_percentage)
        if method == 'max':
            sorted_population = sorted(self.population, key=lambda ind: ind.fitness, reverse=True)
            return sorted_population[:num_parents]
        elif method == 'random':
            selected_indices = torch.randint(0, len(self.population), (num_parents,))
            return [self.population[i] for i in selected_indices.tolist()]
        elif method == 'tournament':
            selected_parents = []
            for _ in range(num_parents):
                # Randomly select a subset of individuals for the tournament
                tournament_size = int(len(self.population) * 0.2)
                tournament_indices = torch.randint(0, len(self.population), (tournament_size,))
                tournament_individuals = [self.population[i] for i in tournament_indices.tolist()]
                # Select the best individual from the tournament
                best_individual = max(tournament_individuals, key=lambda ind: ind.fitness)
                selected_parents.append(best_individual)
            return selected_parents
        else:
            raise ValueError("Invalid selection type. Use 'max', 'random' or 'tournament'.")

    def reproduce(self, parents, method):
        num_children = len(self.population)
        children = []

        # Generate two random parent indices for each child
        parent_indices = torch.randint(0, len(parents), (num_children, 2))

        # Create child models
        child_models = [Individual(RobotBrain().to(device)) for _ in range(num_children)]

        # Process each child
        for i in range(num_children):
            p1_idx, p2_idx = parent_indices[i].tolist()
            child = child_models[i]

            # Get parent state dictionaries
            p1_dict = parents[p1_idx].brain.state_dict()
            p2_dict = parents[p2_idx].brain.state_dict()

            child_dict = {}
            if method == 'average':
                # Create child state dict by averaging parameters
                for name in p1_dict:
                    child_dict[name] = (p1_dict[name] + p2_dict[name]) / 2.0
                child.brain.load_state_dict(child_dict)
            elif method == 'crossover':
                for name, param in p1_dict.items():
                    # Use binary mask for parameter selection (faster than multiple random calls)
                    mask = (torch.rand_like(param, dtype=torch.float) < 0.5)
                    child_dict[name] = torch.where(mask, param, p2_dict[name])
                child.brain.load_state_dict(child_dict)
            else:
                raise ValueError("Invalid reproduction type. Use 'average' or 'crossover'.")
            children.append(child)

        return children

    def mutate(self, children: list[Individual]):
        for child in children:
            if torch.rand(1) < self.mutate_percentage:
                for param in child.brain.parameters():
                    noise = torch.randn_like(param) * self.error_range
                    param.data += noise

    def create_next_generation(self, reproduction_type='crossover', selection_type='tournament', num_elites=2):
        selected_parents = self.select_parents(method=selection_type)
        children = self.reproduce(selected_parents, method=reproduction_type)
        self.mutate(children)
        # Preserve the best individuals
        children[:num_elites] = selected_parents[:num_elites]
        self.population = children
        for individual in self.population:
            individual.reset_fitness()

<<<<<<< HEAD
    def compute_individual_fitness_4(self, individual, robot):
        import torch
        from config import Config

        # Helper function for min-max normalization
        def normalize(value, min_val, max_val):
            EPS = 1e-6
            return (value - min_val) / (max_val - min_val + EPS)

        # Retrieve relevant stats
        grid_stats = robot.mapping.get_confidence_stats() if hasattr(robot, 'mapping') else {}
        confident_free = torch.tensor(grid_stats.get('confidence_ratio', 0), dtype=torch.float32)

        if hasattr(robot, 'filter') and robot.filter.uncertainty_history:
            cov = robot.filter.uncertainty_history[-1]
            filter_cov = torch.tensor(cov['semi_major'] + cov['semi_minor'], dtype=torch.float32)
        else:
            filter_cov = torch.tensor(0.0)

        dust_reward = torch.tensor(robot.dust_collected(), dtype=torch.float32)
        dist_traveled = torch.tensor(robot.get_distance_traveled(), dtype=torch.float32)
        energy_used = torch.tensor(robot.total_energy_used, dtype=torch.float32)
        collisions = torch.tensor(robot.num_collisions, dtype=torch.float32)

        idle_penalty = torch.tensor(0.0)
        if dist_traveled.item() < 50.0:
            idle_penalty = torch.tensor(50.0)

        # Normalize metrics (use conservative fixed ranges)
        dust_norm     = normalize(dust_reward.item(),      0, 20)   # Max 20 dust
        dist_norm     = normalize(dist_traveled.item(),    0, 100)  # Max 100 distance
        conf_norm     = normalize(confident_free.item(),   0, 1)    # Already a ratio
        cov_norm      = normalize(filter_cov.item(),       0, 100)  # Max 100 for uncertainty
        coll_norm     = normalize(collisions.item(),       0, 10)   # Max 10 collisions
        energy_norm   = normalize(energy_used.item(),      0, 1000) # Max 1000 energy

        # Dynamic weights based on normalized values
        w_dust       = 10.0 / (1.0 + dust_norm)
        w_confidence = 0.2 + 0.8 * conf_norm
        w_cov        = -0.05 * (1.0 + cov_norm)
        w_collisions = -2.0 * (1.0 + coll_norm)

        # Final fitness with dynamic weights
        fitness = (
            0.1 * dist_norm +
            w_confidence * conf_norm +
            w_dust * dust_norm +
            w_collisions +
            -0.02 * energy_norm +
            w_cov +
            -idle_penalty
        )

        individual.fitness += fitness.item()
=======
    
>>>>>>> 4fdc3a09
<|MERGE_RESOLUTION|>--- conflicted
+++ resolved
@@ -73,6 +73,47 @@
                     noise = torch.randn_like(param) * (self.error_range * 2.0)
                     param.data += noise
 
+    def compute_individual_fitness_3(self, individual, robot):
+        import torch
+        from config import Config
+
+
+
+        # Map stats
+        grid_stats = robot.mapping.get_confidence_stats() if hasattr(robot, 'mapping') else {}
+        confident_free = torch.tensor(grid_stats.get('confidence_ratio', 0), dtype=torch.float32)
+
+        # Filter uncertainty
+        if hasattr(robot, 'filter') and robot.filter.uncertainty_history:
+            cov = robot.filter.uncertainty_history[-1]
+            filter_cov = torch.tensor(cov['semi_major'] + cov['semi_minor'], dtype=torch.float32)
+        else:
+            filter_cov = torch.tensor(0.0)
+
+        # Episode totals
+        dust_reward = torch.tensor(robot.dust_collected(), dtype=torch.float32)
+        dist_traveled = torch.tensor(robot.get_distance_traveled(), dtype=torch.float32)
+        energy_used = torch.tensor(robot.total_energy_used, dtype=torch.float32)
+        collisions = torch.tensor(robot.num_collisions, dtype=torch.float32)
+
+        # Optional: penalize being idle
+        idle_penalty = torch.tensor(0.0)
+        if dist_traveled.item() < 50.0:
+            idle_penalty = torch.tensor(50.0)
+
+        # Final fitness
+        fitness = (  # Stronger penalty for not reaching the goal
+                0.1 * dist_traveled +  # Encourage movement
+                0.1 * confident_free +  # Encourage confident mapping
+                10.0 * dust_reward +  # Strong reward for collecting dust
+                -2.0 * collisions +  # Heavier penalty for collisions
+                -0.02 * energy_used +  # Slight penalty for energy usage
+                -0.05 * filter_cov +  # Penalty for being uncertain
+                -idle_penalty  # Penalize being idle
+        )
+
+        individual.fitness += fitness.item()
+
     def compute_individual_fitness_2(self, individual, robot):
         """
         Fitness combines:
@@ -118,82 +159,7 @@
         fitness_value = torch.dot(x, a).item()
         individual.add_fitness(fitness_value)
 
-    def compute_individual_fitness_3(self, individual, robot):
-        grid_stats = robot.mapping.get_confidence_stats() if hasattr(robot, 'mapping') else {}
-        confident_free = torch.tensor(grid_stats.get('confidence_ratio', 0), dtype=torch.float32)
-
-        # Filter uncertainty
-        if hasattr(robot, 'filter') and robot.filter.uncertainty_history:
-            cov = robot.filter.uncertainty_history[-1]
-            filter_cov = torch.tensor(cov['semi_major'] + cov['semi_minor'], dtype=torch.float32)
-        else:
-            filter_cov = torch.tensor(0.0)
-
-        # Episode totals
-        dust_reward = torch.tensor(robot.dust_collected(percentage=True), dtype=torch.float32)
-        dist_traveled = torch.tensor(robot.get_distance_traveled(), dtype=torch.float32)
-        energy_used = torch.tensor(robot.total_energy_used, dtype=torch.float32)
-        collisions = torch.tensor(robot.num_collisions, dtype=torch.float32)
-
-        # Optional: penalize being idle
-        idle_penalty = torch.tensor(0.0)
-        if dist_traveled.item() < 50.0:
-            idle_penalty = torch.tensor(50.0)
-
-        # Final fitness
-        fitness = (  # Stronger penalty for not reaching the goal
-                0.1 * dist_traveled +  # Encourage movement
-                0.1 * confident_free +  # Encourage confident mapping
-                10.0 * dust_reward +  # Strong reward for collecting dust
-                -2.0 * collisions +  # Heavier penalty for collisions
-                -0.02 * energy_used +  # Slight penalty for energy usage
-                -0.05 * filter_cov +  # Penalty for being uncertain
-                -idle_penalty  # Penalize being idle
-        )
-
-        individual.fitness += fitness.item()
-
-
-    def compute_individual_fitness_4(self, individual, robot):
-        # Retrieve relevant stats
-        grid_stats = robot.mapping.get_confidence_stats() if hasattr(robot, 'mapping') else {}
-        confident_free = torch.tensor(grid_stats.get('confidence_ratio', 0), dtype=torch.float32)
-
-        if hasattr(robot, 'filter') and robot.filter.uncertainty_history:
-            cov = robot.filter.uncertainty_history[-1]
-            filter_cov = torch.tensor(cov['semi_major'] + cov['semi_minor'], dtype=torch.float32)
-        else:
-            filter_cov = torch.tensor(0.0)
-
-        dust_reward = torch.tensor(robot.dust_collected(), dtype=torch.float32)
-        dist_traveled = torch.tensor(robot.get_distance_traveled(), dtype=torch.float32)
-        energy_used = torch.tensor(robot.total_energy_used, dtype=torch.float32)
-        collisions = torch.tensor(robot.num_collisions, dtype=torch.float32)
-
-        idle_penalty = torch.tensor(0.0)
-        if dist_traveled.item() < 50.0:
-            idle_penalty = torch.tensor(50.0)
-
-        # Dynamic weights adjustment
-        w_dust = 10.0 / (1.0 + dust_reward.item())  # decay as more dust is collected
-        w_confidence = 0.2 + 0.8 * confident_free.item()  # increase as confidence improves
-        w_cov = -0.05 * (1.0 + filter_cov.item())  # increase penalty as uncertainty rises
-        w_collisions = -2.0 * (1.0 + collisions.item())  # heavier penalty with more collisions
-
-        # Final fitness with dynamic weights
-        fitness = (
-            0.1 * dist_traveled +
-            w_confidence * confident_free +
-            w_dust * dust_reward +
-            w_collisions +
-            -0.02 * energy_used +
-            w_cov +
-            -idle_penalty
-        )
-
-        individual.fitness += fitness.item()
-
-    def select_parents(self, method):
+    def select_parents(self, method='tournament'):
         num_parents = int(len(self.population) * self.select_percentage)
         if method == 'max':
             sorted_population = sorted(self.population, key=lambda ind: ind.fitness, reverse=True)
@@ -215,7 +181,7 @@
         else:
             raise ValueError("Invalid selection type. Use 'max', 'random' or 'tournament'.")
 
-    def reproduce(self, parents, method):
+    def reproduce(self, parents, method='crossover'):
         num_children = len(self.population)
         children = []
 
@@ -259,7 +225,7 @@
                     noise = torch.randn_like(param) * self.error_range
                     param.data += noise
 
-    def create_next_generation(self, reproduction_type='crossover', selection_type='tournament', num_elites=2):
+    def create_next_generation(self, reproduction_type='crossover', selection_type='max', num_elites=2):
         selected_parents = self.select_parents(method=selection_type)
         children = self.reproduce(selected_parents, method=reproduction_type)
         self.mutate(children)
@@ -269,15 +235,9 @@
         for individual in self.population:
             individual.reset_fitness()
 
-<<<<<<< HEAD
     def compute_individual_fitness_4(self, individual, robot):
         import torch
         from config import Config
-
-        # Helper function for min-max normalization
-        def normalize(value, min_val, max_val):
-            EPS = 1e-6
-            return (value - min_val) / (max_val - min_val + EPS)
 
         # Retrieve relevant stats
         grid_stats = robot.mapping.get_confidence_stats() if hasattr(robot, 'mapping') else {}
@@ -298,32 +258,21 @@
         if dist_traveled.item() < 50.0:
             idle_penalty = torch.tensor(50.0)
 
-        # Normalize metrics (use conservative fixed ranges)
-        dust_norm     = normalize(dust_reward.item(),      0, 20)   # Max 20 dust
-        dist_norm     = normalize(dist_traveled.item(),    0, 100)  # Max 100 distance
-        conf_norm     = normalize(confident_free.item(),   0, 1)    # Already a ratio
-        cov_norm      = normalize(filter_cov.item(),       0, 100)  # Max 100 for uncertainty
-        coll_norm     = normalize(collisions.item(),       0, 10)   # Max 10 collisions
-        energy_norm   = normalize(energy_used.item(),      0, 1000) # Max 1000 energy
-
-        # Dynamic weights based on normalized values
-        w_dust       = 10.0 / (1.0 + dust_norm)
-        w_confidence = 0.2 + 0.8 * conf_norm
-        w_cov        = -0.05 * (1.0 + cov_norm)
-        w_collisions = -2.0 * (1.0 + coll_norm)
+        # Dynamic weights adjustment
+        w_dust = 10.0 / (1.0 + dust_reward.item())  # decay as more dust is collected
+        w_confidence = 0.2 + 0.8 * confident_free.item()  # increase as confidence improves
+        w_cov = -0.05 * (1.0 + filter_cov.item())  # increase penalty as uncertainty rises
+        w_collisions = -2.0 * (1.0 + collisions.item())  # heavier penalty with more collisions
 
         # Final fitness with dynamic weights
         fitness = (
-            0.1 * dist_norm +
-            w_confidence * conf_norm +
-            w_dust * dust_norm +
+            0.1 * dist_traveled +
+            w_confidence * confident_free +
+            w_dust * dust_reward +
             w_collisions +
-            -0.02 * energy_norm +
+            -0.02 * energy_used +
             w_cov +
             -idle_penalty
         )
 
-        individual.fitness += fitness.item()
-=======
-    
->>>>>>> 4fdc3a09
+        individual.fitness += fitness.item()